--- conflicted
+++ resolved
@@ -107,8 +107,8 @@
           java-version: '21'
           cache: 'sbt'
 
-      - name: Build Universal Package
-        run: sbt Universal/packageBin
+      - name: Build with SBT
+        run: sbt package
 
       - name: Setup Node.js
         uses: actions/setup-node@v4
@@ -124,7 +124,6 @@
       - name: Copy Universal package to release assets
         run: cp target/universal/*.zip release-assets/
 
-<<<<<<< HEAD
       - name: Configure Git user
         run: |
           git config user.name "github-actions[bot]"
@@ -139,26 +138,6 @@
           git checkout -b $BRANCH
           git push -u origin $BRANCH
           echo "BRANCH_NAME=$BRANCH" >> $GITHUB_ENV
-=======
-      - name: Create semantic-release config
-        run: |
-          cat > .releaserc.json << EOF
-          {
-            "branches": ["main"],
-            "plugins": [
-              "@semantic-release/commit-analyzer",
-              "@semantic-release/release-notes-generator",
-              "@semantic-release/changelog",
-              ["@semantic-release/github", {
-                "assets": [
-                  {"path": "release-assets/*.zip", "label": "Universal Package"}
-                ]
-              }],
-              "@semantic-release/git"
-            ]
-          }
-          EOF
->>>>>>> 334bac92
 
       - name: Run Semantic Release
         env:
@@ -168,11 +147,7 @@
       - name: Trigger release repo update
         uses: peter-evans/repository-dispatch@v2
         with:
-<<<<<<< HEAD
           token: ${{ secrets.GITHUB_TOKEN }}
-=======
-          token: ${{ secrets.PAT_TOKEN }}
->>>>>>> 334bac92
           repository: Keyla-TTT/Keyla-RELEASE
           event-type: new-release
           client-payload: |
