--- conflicted
+++ resolved
@@ -130,11 +130,7 @@
           cache: 'sbt'
 
       - name: Build with SBT
-<<<<<<< HEAD
         run: sbt Universal/packageBin
-=======
-        run: sbt package
->>>>>>> 63907191
 
       - name: Setup Node.js
         uses: actions/setup-node@v4
@@ -155,19 +151,6 @@
           git config user.name "github-actions[bot]"
           git config user.email "github-actions[bot]@users.noreply.github.com"
 
-<<<<<<< HEAD
-=======
-      - name: Create release branch
-        id: release_branch
-        run: |
-          VERSION=$(npx -y semantic-release --dry-run | grep "The next release version is" | awk '{print $6}')
-          BRANCH=release/v$VERSION
-          echo "Creating release branch: $BRANCH"
-          git checkout -b $BRANCH
-          git push -u origin $BRANCH
-          echo "BRANCH_NAME=$BRANCH" >> $GITHUB_ENV
-
->>>>>>> 63907191
       - name: Run Semantic Release
         env:
           GH_TOKEN: ${{ secrets.GITHUB_TOKEN }}
